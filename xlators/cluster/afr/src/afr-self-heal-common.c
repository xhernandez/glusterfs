/*
  Copyright (c) 2013 Red Hat, Inc. <http://www.redhat.com>
  This file is part of GlusterFS.

  This file is licensed to you under your choice of the GNU Lesser
  General Public License, version 3 or any later version (LGPLv3 or
  later), or the GNU General Public License, version 2 (GPLv2), in all
  cases as published by the Free Software Foundation.
*/


#include "afr.h"
#include "afr-self-heal.h"
#include "byte-order.h"
#include "protocol-common.h"
#include "afr-messages.h"

void
afr_heal_synctask (xlator_t *this, afr_local_t *local);

int
afr_selfheal_post_op_cbk (call_frame_t *frame, void *cookie, xlator_t *this,
			  int op_ret, int op_errno, dict_t *xattr, dict_t *xdata)
{
	afr_local_t *local = NULL;

	local = frame->local;

        local->op_ret = op_ret;
        local->op_errno = op_errno;
	syncbarrier_wake (&local->barrier);

	return 0;
}


int
afr_selfheal_post_op (call_frame_t *frame, xlator_t *this, inode_t *inode,
		      int subvol, dict_t *xattr, dict_t *xdata)
{
	afr_private_t *priv = NULL;
	afr_local_t *local = NULL;
	loc_t loc = {0, };
        int ret = 0;

	priv = this->private;
	local = frame->local;

	loc.inode = inode_ref (inode);
	gf_uuid_copy (loc.gfid, inode->gfid);

        local->op_ret = 0;

	STACK_WIND (frame, afr_selfheal_post_op_cbk, priv->children[subvol],
		    priv->children[subvol]->fops->xattrop, &loc,
		    GF_XATTROP_ADD_ARRAY, xattr, xdata);

	syncbarrier_wait (&local->barrier, 1);
        if (local->op_ret < 0)
                ret = -local->op_errno;

        loc_wipe (&loc);
        local->op_ret = 0;

	return ret;
}

int
afr_check_stale_error (struct afr_reply *replies, afr_private_t *priv)
{
        int i = 0;
        int op_errno = 0;
        int tmp_errno = 0;
        int stale_count = 0;

        for (i = 0; i < priv->child_count; i++) {
                tmp_errno = replies[i].op_errno;
                if (tmp_errno == ENOENT || tmp_errno == ESTALE) {
                        op_errno = afr_higher_errno (op_errno, tmp_errno);
                        stale_count++;
                }
        }
        if (stale_count != priv->child_count)
                return -ENOTCONN;
        else
                return -op_errno;
}

int
afr_sh_generic_fop_cbk (call_frame_t *frame, void *cookie, xlator_t *this,
          int op_ret, int op_errno, struct iatt *pre, struct iatt *post,
          dict_t *xdata)
{
        int i = (long) cookie;
        afr_local_t *local = NULL;

        local = frame->local;

        local->replies[i].valid = 1;
        local->replies[i].op_ret = op_ret;
        local->replies[i].op_errno = op_errno;
        if (pre)
                local->replies[i].prestat = *pre;
        if (post)
                local->replies[i].poststat = *post;
        if (xdata)
                local->replies[i].xdata = dict_ref (xdata);

        syncbarrier_wake (&local->barrier);

        return 0;
}

int
afr_selfheal_restore_time (call_frame_t *frame, xlator_t *this, inode_t *inode,
                           int source, unsigned char *healed_sinks,
                           struct afr_reply *replies)
{
        loc_t loc = {0, };

        loc.inode = inode_ref (inode);
        gf_uuid_copy (loc.gfid, inode->gfid);

        AFR_ONLIST (healed_sinks, frame, afr_sh_generic_fop_cbk, setattr, &loc,
                    &replies[source].poststat,
                    (GF_SET_ATTR_ATIME|GF_SET_ATTR_MTIME), NULL);

        loc_wipe (&loc);

        return 0;
}

dict_t *
afr_selfheal_output_xattr (xlator_t *this, gf_boolean_t is_full_crawl,
                           afr_transaction_type type, int *output_dirty,
                           int **output_matrix, int subvol,
                           int **full_heal_mtx_out)
{
	int                j     = 0;
	int                idx   = 0;
	int                d_idx = 0;
	int                ret   = 0;
	int               *raw   = 0;
	dict_t            *xattr = NULL;
	afr_private_t     *priv  = NULL;

	priv = this->private;
	idx = afr_index_for_transaction_type (type);
        d_idx = afr_index_for_transaction_type (AFR_DATA_TRANSACTION);

	xattr = dict_new ();
	if (!xattr)
		return NULL;

	/* clear dirty */
	raw = GF_CALLOC (sizeof(int), AFR_NUM_CHANGE_LOGS, gf_afr_mt_int32_t);
	if (!raw)
		goto err;

	raw[idx] = hton32 (output_dirty[subvol]);
	ret = dict_set_bin (xattr, AFR_DIRTY, raw,
			    sizeof(int) * AFR_NUM_CHANGE_LOGS);
	if (ret) {
                GF_FREE (raw);
		goto err;
        }

	/* clear/set pending */
	for (j = 0; j < priv->child_count; j++) {
		raw = GF_CALLOC (sizeof(int), AFR_NUM_CHANGE_LOGS,
				 gf_afr_mt_int32_t);
		if (!raw)
			goto err;

		raw[idx] = hton32 (output_matrix[subvol][j]);
                if (is_full_crawl)
                        raw[d_idx] = hton32 (full_heal_mtx_out[subvol][j]);

		ret = dict_set_bin (xattr, priv->pending_key[j],
				    raw, sizeof(int) * AFR_NUM_CHANGE_LOGS);
		if (ret) {
                        GF_FREE (raw);
			goto err;
                }
	}

	return xattr;
err:
	if (xattr)
		dict_unref (xattr);
	return NULL;
}


int
afr_selfheal_undo_pending (call_frame_t *frame, xlator_t *this, inode_t *inode,
			   unsigned char *sources, unsigned char *sinks,
			   unsigned char *healed_sinks,
                           unsigned char *undid_pending,
                           afr_transaction_type type, struct afr_reply *replies,
                           unsigned char *locked_on)
{
	afr_private_t *priv = NULL;
        afr_local_t *local = NULL;
	int i = 0;
	int j = 0;
	unsigned char *pending = NULL;
	int *input_dirty = NULL;
	int **input_matrix = NULL;
	int **full_heal_mtx_in = NULL;
	int **full_heal_mtx_out = NULL;
	int *output_dirty = NULL;
	int **output_matrix = NULL;
	dict_t *xattr = NULL;
	dict_t *xdata = NULL;

	priv = this->private;
        local = frame->local;

	pending = alloca0 (priv->child_count);

	input_dirty = alloca0 (priv->child_count * sizeof (int));
	input_matrix = ALLOC_MATRIX (priv->child_count, int);
	full_heal_mtx_in = ALLOC_MATRIX (priv->child_count, int);
	full_heal_mtx_out = ALLOC_MATRIX (priv->child_count, int);
	output_dirty = alloca0 (priv->child_count * sizeof (int));
	output_matrix = ALLOC_MATRIX (priv->child_count, int);

        xdata = dict_new ();
        if (!xdata)
                return -1;

	afr_selfheal_extract_xattr (this, replies, type, input_dirty,
				    input_matrix);

        if (local->need_full_crawl)
                afr_selfheal_extract_xattr (this, replies, AFR_DATA_TRANSACTION,
                                            NULL, full_heal_mtx_in);

	for (i = 0; i < priv->child_count; i++)
		if (sinks[i] && !healed_sinks[i])
			pending[i] = 1;

	for (i = 0; i < priv->child_count; i++) {
		for (j = 0; j < priv->child_count; j++) {
			if (pending[j]) {
				output_matrix[i][j] = 1;
                                if (type == AFR_ENTRY_TRANSACTION)
                                        full_heal_mtx_out[i][j] = 1;
			} else {
				output_matrix[i][j] = -input_matrix[i][j];
                                if (type == AFR_ENTRY_TRANSACTION)
                                        full_heal_mtx_out[i][j] = -full_heal_mtx_in[i][j];
                        }
		}
	}

	for (i = 0; i < priv->child_count; i++) {
		if (!pending[i])
			output_dirty[i] = -input_dirty[i];
	}

	for (i = 0; i < priv->child_count; i++) {
		if (!locked_on[i])
			/* perform post-op only on subvols we had locked
			   and inspected on.
			*/
			continue;
                if (undid_pending[i])
                        /* We already unset the pending xattrs in
                         * _afr_fav_child_reset_sink_xattrs(). */
                        continue;

		xattr = afr_selfheal_output_xattr (this, local->need_full_crawl,
                                                   type, output_dirty,
                                                   output_matrix, i,
                                                   full_heal_mtx_out);
		if (!xattr) {
			continue;
		}

                if ((type == AFR_ENTRY_TRANSACTION) && (priv->esh_granular)) {
                        if (xdata &&
                            dict_set_int8 (xdata, GF_XATTROP_PURGE_INDEX, 1))
                                gf_msg (this->name, GF_LOG_WARNING, 0,
                                        AFR_MSG_DICT_SET_FAILED, "Failed to set"
                                        " dict value for %s",
                                        GF_XATTROP_PURGE_INDEX);
                }

		afr_selfheal_post_op (frame, this, inode, i, xattr, xdata);
		dict_unref (xattr);
	}

        if (xdata)
                dict_unref (xdata);

	return 0;
}


void
afr_replies_copy (struct afr_reply *dst, struct afr_reply *src, int count)
{
	int i = 0;
	dict_t *xdata = NULL;

	if (dst == src)
		return;

	for (i = 0; i < count; i++) {
		dst[i].valid = src[i].valid;
		dst[i].op_ret = src[i].op_ret;
		dst[i].op_errno = src[i].op_errno;
		dst[i].prestat = src[i].prestat;
		dst[i].poststat = src[i].poststat;
		dst[i].preparent = src[i].preparent;
		dst[i].postparent = src[i].postparent;
		dst[i].preparent2 = src[i].preparent2;
		dst[i].postparent2 = src[i].postparent2;
		if (src[i].xdata)
			xdata = dict_ref (src[i].xdata);
		else
			xdata = NULL;
		if (dst[i].xdata)
			dict_unref (dst[i].xdata);
		dst[i].xdata = xdata;
		memcpy (dst[i].checksum, src[i].checksum,
			MD5_DIGEST_LENGTH);
	}
}


int
afr_selfheal_fill_dirty (xlator_t *this, int *dirty, int subvol,
			 int idx, dict_t *xdata)
{
	void *pending_raw = NULL;
	int pending[3] = {0, };

        if (!dirty)
                return 0;

	if (dict_get_ptr (xdata, AFR_DIRTY, &pending_raw))
		return -1;

	if (!pending_raw)
		return -1;

	memcpy (pending, pending_raw, sizeof(pending));

	dirty[subvol] = ntoh32 (pending[idx]);

	return 0;
}


int
afr_selfheal_fill_matrix (xlator_t *this, int **matrix, int subvol,
			  int idx, dict_t *xdata)
{
	int i = 0;
	void *pending_raw = NULL;
	int pending[3] = {0, };
	afr_private_t *priv = NULL;

	priv = this->private;

        if (!matrix)
                return 0;

	for (i = 0; i < priv->child_count; i++) {
		if (dict_get_ptr (xdata, priv->pending_key[i], &pending_raw))
			continue;

		if (!pending_raw)
			continue;

		memcpy (pending, pending_raw, sizeof(pending));

		matrix[subvol][i] = ntoh32 (pending[idx]);
	}

	return 0;
}


int
afr_selfheal_extract_xattr (xlator_t *this, struct afr_reply *replies,
			    afr_transaction_type type, int *dirty, int **matrix)
{
	afr_private_t *priv = NULL;
	int i = 0;
	dict_t *xdata = NULL;
	int idx = -1;

	idx = afr_index_for_transaction_type (type);

	priv = this->private;

	for (i = 0; i < priv->child_count; i++) {
		if (!replies[i].xdata)
			continue;

		xdata = replies[i].xdata;

		afr_selfheal_fill_dirty (this, dirty, i, idx, xdata);
		afr_selfheal_fill_matrix (this, matrix, i, idx, xdata);
	}

	return 0;
}

/*
 * If by chance there are multiple sources with differing sizes, select
 * the largest file as the source.
 *
 * This can happen if data was directly modified in the backend or for snapshots
 */
void
afr_mark_largest_file_as_source (xlator_t *this, unsigned char *sources,
                                 struct afr_reply *replies)
{
        int i = 0;
        afr_private_t *priv = NULL;
        uint64_t size = 0;

        /* Find source with biggest file size */
        priv = this->private;
        for (i = 0; i < priv->child_count; i++) {
                if (!sources[i])
                        continue;
                if (!replies[i].valid || replies[i].op_ret != 0) {
                        sources[i] = 0;
                        continue;
                }
                if (size <= replies[i].poststat.ia_size) {
                        size = replies[i].poststat.ia_size;
                }
        }

        /* Mark sources with less size as not source */
        for (i = 0; i < priv->child_count; i++) {
                if (!sources[i])
                        continue;
                if (size > replies[i].poststat.ia_size)
                        sources[i] = 0;
        }
}

void
afr_mark_latest_mtime_file_as_source (xlator_t *this, unsigned char *sources,
                                 struct afr_reply *replies)
{
        int i = 0;
        afr_private_t *priv = NULL;
        uint32_t mtime = 0;
        uint32_t mtime_nsec = 0;

        priv = this->private;
        for (i = 0; i < priv->child_count; i++) {
                if (!sources[i])
                        continue;
                if (!replies[i].valid || replies[i].op_ret != 0) {
                        sources[i] = 0;
                        continue;
                }
                if ((mtime < replies[i].poststat.ia_mtime) ||
                    ((mtime == replies[i].poststat.ia_mtime) &&
                     (mtime_nsec < replies[i].poststat.ia_mtime_nsec))) {
                        mtime = replies[i].poststat.ia_mtime;
                        mtime_nsec = replies[i].poststat.ia_mtime_nsec;
                }
        }
        for (i = 0; i < priv->child_count; i++) {
                if (!sources[i])
                        continue;
                if ((mtime > replies[i].poststat.ia_mtime) ||
                    ((mtime == replies[i].poststat.ia_mtime) &&
                     (mtime_nsec > replies[i].poststat.ia_mtime_nsec))) {
                        sources[i] = 0;
                }
        }
}

void
afr_mark_active_sinks (xlator_t *this, unsigned char *sources,
                       unsigned char *locked_on, unsigned char *sinks)
{
        int i = 0;
        afr_private_t *priv = NULL;

        priv = this->private;

        memset (sinks, 0, sizeof (*sinks) * priv->child_count);
        for (i = 0; i < priv->child_count; i++) {
                if (!sources[i] && locked_on[i])
                        sinks[i] = 1;
        }
}

gf_boolean_t
afr_dict_contains_heal_op (call_frame_t *frame)
{
        afr_local_t   *local     = NULL;
        dict_t        *xdata_req = NULL;
        int            ret       = 0;
        int            heal_op   = -1;

        local = frame->local;
        xdata_req = local->xdata_req;
        ret = dict_get_int32 (xdata_req, "heal-op", &heal_op);
        if (ret)
                return _gf_false;
        if (local->xdata_rsp == NULL) {
                local->xdata_rsp = dict_new();
                if (!local->xdata_rsp)
                        return _gf_true;
        }
        ret = dict_set_str (local->xdata_rsp, "sh-fail-msg",
                            "File not in split-brain");

        return _gf_true;
}

gf_boolean_t
afr_can_decide_split_brain_source_sinks (struct afr_reply *replies,
                                         int child_count)
{
        int i = 0;

        for (i = 0; i < child_count; i++)
                if (replies[i].valid != 1 || replies[i].op_ret != 0)
                        return _gf_false;

        return _gf_true;
}

int
afr_mark_split_brain_source_sinks_by_heal_op (call_frame_t *frame,
                                   xlator_t *this, unsigned char *sources,
                                   unsigned char *sinks,
                                   unsigned char *healed_sinks,
                                   unsigned char *locked_on,
                                   struct afr_reply *replies,
                                   afr_transaction_type type, int heal_op)
{
        afr_local_t   *local     = NULL;
        afr_private_t *priv      = NULL;
        dict_t        *xdata_req = NULL;
        dict_t        *xdata_rsp = NULL;
        int            ret       = 0;
        int            i         = 0;
        char          *name      = NULL;
        int            source     = -1;

        local = frame->local;
        priv = this->private;
        xdata_req = local->xdata_req;

        for (i = 0; i < priv->child_count; i++) {
                if (locked_on[i])
                        if (sources[i] || !sinks[i] || !healed_sinks[i]) {
                                ret = -1;
                                goto out;
                        }
        }
        if (local->xdata_rsp == NULL) {
                local->xdata_rsp = dict_new();
                if (!local->xdata_rsp) {
                        ret = -1;
                        goto out;
                }
        }
        xdata_rsp = local->xdata_rsp;

        if (!afr_can_decide_split_brain_source_sinks (replies,
                                                      priv->child_count)) {
                ret = dict_set_str (xdata_rsp, "sh-fail-msg",
                                    SBRAIN_HEAL_NO_GO_MSG);
                ret = -1;
                goto out;
        }

        for (i = 0 ; i < priv->child_count; i++)
                if (locked_on[i])
                        sources[i] = 1;
        switch (heal_op) {
        case GF_SHD_OP_SBRAIN_HEAL_FROM_BIGGER_FILE:
                if (type == AFR_METADATA_TRANSACTION) {
                        ret = dict_set_str (xdata_rsp, "sh-fail-msg",
                                            "Use source-brick option to"
                                            " heal metadata split-brain");
                        if (!ret)
                                ret = -1;
                        goto out;
                }
                afr_mark_largest_file_as_source (this, sources, replies);
                if (AFR_COUNT (sources, priv->child_count) != 1) {
                        ret = dict_set_str (xdata_rsp, "sh-fail-msg",
                                            "No bigger file");
                        if (!ret)
                                ret = -1;
                        goto out;
                }
                break;
        case GF_SHD_OP_SBRAIN_HEAL_FROM_LATEST_MTIME:
                if (type == AFR_METADATA_TRANSACTION) {
                        ret = dict_set_str (xdata_rsp, "sh-fail-msg",
                                            "Use source-brick option to"
                                            " heal metadata split-brain");
                        if (!ret)
                                ret = -1;
                        goto out;
                }
                afr_mark_latest_mtime_file_as_source (this, sources, replies);
                if (AFR_COUNT (sources, priv->child_count) != 1) {
                        ret = dict_set_str (xdata_rsp, "sh-fail-msg",
                                            "No difference in mtime");
                        if (!ret)
                                ret = -1;
                        goto out;
                }
                break;
        case GF_SHD_OP_SBRAIN_HEAL_FROM_BRICK:
                ret = dict_get_str (xdata_req, "child-name", &name);
                if (ret)
                        goto out;
                source = afr_get_child_index_from_name (this, name);
                if (source < 0) {
                        ret = dict_set_str (xdata_rsp, "sh-fail-msg",
                                            "Invalid brick name");
                        if (!ret)
                                ret = -1;
                        goto out;
                }
                if (locked_on[source] != 1) {
                        ret = dict_set_str (xdata_rsp, "sh-fail-msg",
                                            "Brick is not up");
                        if (!ret)
                                ret = -1;
                        goto out;
                }
                memset (sources, 0, sizeof (*sources) * priv->child_count);
                sources[source] = 1;
                break;
        default:
                ret = -1;
                goto out;
        }
        for (i = 0 ; i < priv->child_count; i++) {
                if (sources[i]) {
                        source = i;
                        break;
                }
        }
        sinks[source] = 0;
        healed_sinks[source] = 0;
        ret = source;
out:
        if (ret < 0)
                memset (sources, 0, sizeof (*sources) * priv->child_count);
        return ret;

}

int
afr_sh_fav_by_majority (xlator_t *this, struct afr_reply *replies,
                        inode_t *inode)
{
        afr_private_t   *priv;
        int             vote_count = -1;
        int             fav_child = -1;
        int             i = 0;
        int             k = 0;

        priv = this->private;

        for (i = 0; i < priv->child_count; i++) {
                if (replies[i].valid == 1) {
                        gf_msg_debug (this->name, 0, "Child:%s "
                                "mtime_sec = %d, size = %lu for gfid %s",
                                priv->children[i]->name,
                                replies[i].poststat.ia_mtime,
                                replies[i].poststat.ia_size,
                                uuid_utoa (inode->gfid));
                                vote_count = 0;
                        for (k = 0; k < priv->child_count; k++) {
                                if ((replies[k].poststat.ia_mtime ==
                                     replies[i].poststat.ia_mtime) &&
                                    (replies[k].poststat.ia_size ==
                                     replies[i].poststat.ia_size)
                                   ) {
                                        vote_count++;
                                }
                        }
                        if (vote_count > priv->child_count/2) {
                                fav_child = i;
                                break;
                        }
                }
        }
        return fav_child;
}

/*
 * afr_sh_fav_by_mtime: Choose favorite child by mtime.
 */
int
afr_sh_fav_by_mtime (xlator_t *this, struct afr_reply *replies, inode_t *inode)
{
        afr_private_t *priv;
        int fav_child = -1;
        int i = 0;
        uint32_t cmp_mtime = 0;
        uint32_t cmp_mtime_nsec = 0;

        priv = this->private;

        for (i = 0; i < priv->child_count; i++) {
                if (replies[i].valid == 1) {
                        gf_msg_debug (this->name, 0, "Child:%s "
                                "mtime = %d, mtime_nsec = %d for gfid %s",
                                priv->children[i]->name,
                                replies[i].poststat.ia_mtime,
                                replies[i].poststat.ia_mtime_nsec,
                                uuid_utoa (inode->gfid));
                        if (replies[i].poststat.ia_mtime > cmp_mtime) {
                                cmp_mtime = replies[i].poststat.ia_mtime;
                                cmp_mtime_nsec =
                                        replies[i].poststat.ia_mtime_nsec;
                                fav_child = i;
                        } else if ((replies[i].poststat.ia_mtime == cmp_mtime)
                                    && (replies[i].poststat.ia_mtime_nsec >
                                    cmp_mtime_nsec)) {
                                cmp_mtime = replies[i].poststat.ia_mtime;
                                cmp_mtime_nsec =
                                        replies[i].poststat.ia_mtime_nsec;
                                fav_child = i;
                        }
                }
        }
        return fav_child;
}

/*
 * afr_sh_fav_by_ctime: Choose favorite child by ctime.
 */
int
afr_sh_fav_by_ctime (xlator_t *this, struct afr_reply *replies, inode_t *inode)
{
        afr_private_t *priv;
        int fav_child = -1;
        int i = 0;
        uint32_t cmp_ctime = 0;
        uint32_t cmp_ctime_nsec = 0;

        priv = this->private;

        for (i = 0; i < priv->child_count; i++) {
                if (replies[i].valid == 1) {
                        gf_msg_debug (this->name, 0, "Child:%s "
                                "ctime = %d, ctime_nsec = %d for gfid %s",
                                priv->children[i]->name,
                                replies[i].poststat.ia_ctime,
                                replies[i].poststat.ia_ctime_nsec,
                                uuid_utoa (inode->gfid));
                        if (replies[i].poststat.ia_ctime > cmp_ctime) {
                                cmp_ctime = replies[i].poststat.ia_ctime;
                                cmp_ctime_nsec =
                                        replies[i].poststat.ia_ctime_nsec;
                                fav_child = i;
                        } else if ((replies[i].poststat.ia_ctime == cmp_ctime)
                                    && (replies[i].poststat.ia_ctime_nsec >
                                    cmp_ctime_nsec)) {
                                cmp_ctime = replies[i].poststat.ia_ctime;
                                cmp_ctime_nsec =
                                        replies[i].poststat.ia_ctime_nsec;
                                fav_child = i;
                        }
                }
        }
        return fav_child;
}

/*
 * afr_sh_fav_by_size: Choose favorite child by size.
 */
int
afr_sh_fav_by_size (xlator_t *this, struct afr_reply *replies, inode_t *inode)
{
        afr_private_t *priv;
        int fav_child = -1;
        int i = 0;
        uint64_t cmp_sz = 0;

        priv = this->private;

        for (i = 0; i < priv->child_count; i++) {
                if (replies[i].valid == 1) {
                        gf_msg_debug (this->name, 0, "Child:%s "
                                "file size = %lu for gfid %s",
                                priv->children[i]->name,
                                replies[i].poststat.ia_size,
                                uuid_utoa (inode->gfid));
                        if (replies[i].poststat.ia_size > cmp_sz) {
                                cmp_sz = replies[i].poststat.ia_size;
                                fav_child = i;
                        }
                }
        }
        return fav_child;
}

int
afr_sh_get_fav_by_policy (xlator_t *this, struct afr_reply *replies,
                          inode_t *inode, char **policy_str)
{
        afr_private_t *priv = NULL;
        int fav_child = -1;

        priv = this->private;
        if (!afr_can_decide_split_brain_source_sinks (replies,
                                                      priv->child_count)) {
                return -1;
        }

        switch (priv->fav_child_policy) {
        case AFR_FAV_CHILD_BY_SIZE:
                fav_child = afr_sh_fav_by_size (this, replies, inode);
                if (policy_str && fav_child >= 0) {
                        *policy_str = "SIZE";
                }
                break;
        case AFR_FAV_CHILD_BY_CTIME:
                fav_child = afr_sh_fav_by_ctime (this, replies, inode);
                if (policy_str && fav_child >= 0) {
                        *policy_str = "CTIME";
                }
                break;
        case AFR_FAV_CHILD_BY_MTIME:
                fav_child = afr_sh_fav_by_mtime (this, replies, inode);
                if (policy_str && fav_child >= 0) {
                        *policy_str = "MTIME";
                }
                break;
        case AFR_FAV_CHILD_BY_MAJORITY:
                fav_child = afr_sh_fav_by_majority (this, replies, inode);
                if (policy_str && fav_child >= 0) {
                        *policy_str = "MAJORITY";
                }
                break;
        case AFR_FAV_CHILD_NONE:
        default:
                break;
        }

        return fav_child;
}

int
afr_mark_split_brain_source_sinks_by_policy (call_frame_t *frame,
                                             xlator_t *this,
                                             inode_t *inode,
                                             unsigned char *sources,
                                             unsigned char *sinks,
                                             unsigned char *healed_sinks,
                                             unsigned char *locked_on,
                                             struct afr_reply *replies,
                                             afr_transaction_type type)
{
        afr_private_t *priv = NULL;
        int fav_child = -1;
        char mtime_str[256];
        char ctime_str[256];
        char *policy_str = NULL;
        struct tm *tm_ptr;
        time_t time;

        priv = this->private;

        fav_child = afr_sh_get_fav_by_policy (this, replies, inode,
                                              &policy_str);
        if (fav_child > priv->child_count - 1) {
                gf_msg (this->name, GF_LOG_ERROR, 0,
                        AFR_MSG_SBRAIN_FAV_CHILD_POLICY, "Invalid child (%d) "
                        "selected by policy %s.", fav_child, policy_str);
        } else if (fav_child >= 0) {
                time = replies[fav_child].poststat.ia_mtime;
                tm_ptr = localtime (&time);
                strftime (mtime_str, sizeof (mtime_str), "%Y-%m-%d %H:%M:%S",
                          tm_ptr);
                time = replies[fav_child].poststat.ia_ctime;
                tm_ptr = localtime (&time);
                strftime (ctime_str, sizeof (ctime_str), "%Y-%m-%d %H:%M:%S",
                          tm_ptr);

                gf_msg (this->name, GF_LOG_WARNING, 0,
                        AFR_MSG_SBRAIN_FAV_CHILD_POLICY, "Source %s "
                        "selected as authentic to resolve conflicting "
                         "data in file (gfid:%s) by %s (%lu bytes @ %s mtime, "
                         "%s ctime).",
                         priv->children[fav_child]->name,
                         uuid_utoa (inode->gfid),
                         policy_str,
                         replies[fav_child].poststat.ia_size,
                         mtime_str,
                         ctime_str);

                sources[fav_child] = 1;
                sinks[fav_child] = 0;
                healed_sinks[fav_child] = 0;
        }
        return fav_child;
}

/* Return a source depending on the type of heal_op, and set sources[source],
 * sinks[source] and healed_sinks[source] to 1, 0 and 0 respectively. Do so
 * only if the following condition is met:
 * ∀i((i ∈ locked_on[] ∧ i=1)==>(sources[i]=0 ∧ sinks[i]=1 ∧ healed_sinks[i]=1))
 * i.e. for each locked node, sources[node] is 0; healed_sinks[node] and
 * sinks[node] are 1. This should be the case if the file is in split-brain.
 */
int
afr_mark_split_brain_source_sinks (call_frame_t *frame, xlator_t *this,
                                   inode_t *inode,
                                   unsigned char *sources,
                                   unsigned char *sinks,
                                   unsigned char *healed_sinks,
                                   unsigned char *locked_on,
                                   struct afr_reply *replies,
                                   afr_transaction_type type)
{
        afr_local_t *local = NULL;
        afr_private_t *priv = NULL;
        dict_t *xdata_req = NULL;
        int heal_op = -1;
        int ret = -1;
        int source = -1;

        local = frame->local;
        priv = this->private;
        xdata_req = local->xdata_req;

        ret = dict_get_int32 (xdata_req, "heal-op", &heal_op);
        if (ret)
                goto autoheal;

        source = afr_mark_split_brain_source_sinks_by_heal_op (frame, this,
                                                            sources, sinks,
                                                            healed_sinks,
                                                            locked_on, replies,
                                                            type, heal_op);
        return source;

autoheal:
        /* Automatically heal if fav_child_policy is set. */
        if (priv->fav_child_policy != AFR_FAV_CHILD_NONE) {
                source = afr_mark_split_brain_source_sinks_by_policy (frame,
                                                                      this,
                                                                      inode,
                                                                      sources,
                                                                      sinks,
                                                                   healed_sinks,
                                                                      locked_on,
                                                                      replies,
                                                                      type);
                if (source != -1) {
                        ret = dict_set_int32 (xdata_req, "fav-child-policy", 1);
                        if (ret)
                                return -1;
                }
        }

        return source;
}

int
_afr_fav_child_reset_sink_xattrs (call_frame_t *frame, xlator_t *this,
                                  inode_t *inode, int source,
                                  unsigned char *healed_sinks,
                                  unsigned char *undid_pending,
                                  afr_transaction_type type,
                                  unsigned char *locked_on,
                                  struct afr_reply *replies)
{
        afr_private_t *priv = NULL;
        afr_local_t *local = NULL;
        int *input_dirty = NULL;
        int **input_matrix = NULL;
	int *output_dirty = NULL;
	int **output_matrix = NULL;
        dict_t *xattr = NULL;
        dict_t *xdata = NULL;
        int i = 0;

        priv = this->private;
        local = frame->local;

        if (!dict_get (local->xdata_req, "fav-child-policy"))
                return 0;

        xdata = dict_new();
        if (!xdata)
                return -1;

        input_dirty = alloca0 (priv->child_count * sizeof (int));
	input_matrix = ALLOC_MATRIX (priv->child_count, int);
	output_dirty = alloca0 (priv->child_count * sizeof (int));
	output_matrix = ALLOC_MATRIX (priv->child_count, int);

        afr_selfheal_extract_xattr (this, replies, type, input_dirty,
                                    input_matrix);

        for (i = 0; i < priv->child_count; i++) {
                if (i == source || !healed_sinks[i])
                        continue;
                output_dirty[i] = -input_dirty[i];
                output_matrix[i][source] = -input_matrix[i][source];
        }

        for (i = 0; i < priv->child_count; i++) {
                if (!healed_sinks[i] || !locked_on[i])
                        continue;
                xattr = afr_selfheal_output_xattr (this, _gf_false, type,
                                                   output_dirty, output_matrix,
                                                   i, NULL);

                afr_selfheal_post_op (frame, this, inode, i, xattr, xdata);

                undid_pending[i] = 1;
                dict_unref (xattr);
        }

        if (xdata)
                dict_unref (xdata);

        return 0;
}

gf_boolean_t
afr_does_witness_exist (xlator_t *this, uint64_t *witness)
{
        int i = 0;
        afr_private_t *priv = NULL;

        priv = this->private;

        for (i = 0; i < priv->child_count; i++) {
                if (witness[i])
                        return _gf_true;
        }
        return _gf_false;
}

/*
 * This function determines if a self-heal is required for a given inode,
 * and if needed, in what direction.
 *
 * locked_on[] is the array representing servers which have been locked and
 * from which xattrs have been fetched for analysis.
 *
 * The output of the function is by filling the arrays sources[] and sinks[].
 *
 * sources[i] is set if i'th server is an eligible source for a selfheal.
 *
 * sinks[i] is set if i'th server needs to be healed.
 *
 * if sources[0..N] are all set, there is no need for a selfheal.
 *
 * if sinks[0..N] are all set, the inode is in split brain.
 *
 */

int
afr_selfheal_find_direction (call_frame_t *frame, xlator_t *this,
                             struct afr_reply *replies,
                             afr_transaction_type type,
                             unsigned char *locked_on, unsigned char *sources,
                             unsigned char *sinks, uint64_t *witness,
                             gf_boolean_t *pflag)
{
        afr_private_t *priv = NULL;
        int i = 0;
        int j = 0;
        int *dirty = NULL; /* Denotes if dirty xattr is set */
        int **matrix = NULL;/* Changelog matrix */
        char *accused = NULL;/* Accused others without any self-accusal */
        char *pending = NULL;/* Have pending operations on others */
        char *self_accused = NULL; /* Accused itself */

	priv = this->private;

	dirty = alloca0 (priv->child_count * sizeof (int));
	accused = alloca0 (priv->child_count);
        pending = alloca0 (priv->child_count);
        self_accused = alloca0 (priv->child_count);
	matrix = ALLOC_MATRIX(priv->child_count, int);
        memset (witness, 0, sizeof (*witness) * priv->child_count);

	/* First construct the pending matrix for further analysis */
	afr_selfheal_extract_xattr (this, replies, type, dirty, matrix);

        if (pflag) {
                for (i = 0; i < priv->child_count; i++) {
                        for (j = 0; j < priv->child_count; j++)
                                if (matrix[i][j])
                                        *pflag = _gf_true;
                        if (*pflag)
                                break;
                }
        }

        if (afr_success_count (replies,
                               priv->child_count) < AFR_SH_MIN_PARTICIPANTS) {
                /* Treat this just like locks not being acquired */
                return -ENOTCONN;
        }

        /* short list all self-accused */
        for (i = 0; i < priv->child_count; i++) {
                if (matrix[i][i])
                        self_accused[i] = 1;
        }

	/* Next short list all accused to exclude them from being sources */
        /* Self-accused can't accuse others as they are FOOLs */
	for (i = 0; i < priv->child_count; i++) {
		for (j = 0; j < priv->child_count; j++) {
                        if (matrix[i][j]) {
                                 if (!self_accused[i])
                                         accused[j] = 1;

                                 if (i != j)
                                         pending[i] = 1;
                         }
		}
	}

	/* Short list all non-accused as sources */
	memset (sources, 0, priv->child_count);
	for (i = 0; i < priv->child_count; i++) {
		if (!accused[i] && locked_on[i])
			sources[i] = 1;
	}

        /* Everyone accused by non-self-accused sources are sinks */
        memset (sinks, 0, priv->child_count);
        for (i = 0; i < priv->child_count; i++) {
                if (!sources[i])
                        continue;
                if (self_accused[i])
                        continue;
                for (j = 0; j < priv->child_count; j++) {
                        if (matrix[i][j])
                                sinks[j] = 1;
                }
        }

        /* For breaking ties provide with number of fops they witnessed */

        /*
         * count the pending fops witnessed from itself to others when it is
         * self-accused
         */
        for (i = 0; i < priv->child_count; i++) {
                if (!self_accused[i])
                        continue;
                for (j = 0; j < priv->child_count; j++) {
                        if (i == j)
                                continue;
                        witness[i] += matrix[i][j];
                }
        }

         /* If no sources, all locked nodes are sinks - split brain */
         if (AFR_COUNT (sources, priv->child_count) == 0) {
                for (i = 0; i < priv->child_count; i++) {
                        if (locked_on[i])
                                sinks[i] = 1;
                }
        }

        /* One more class of witness similar to dirty in v2 is where no pending
         * exists but we have self-accusing markers. This can happen in afr-v1
         * if the brick crashes just after doing xattrop on self but
         * before xattrop on the other xattrs on the brick in pre-op. */
        if (AFR_COUNT (pending, priv->child_count) == 0) {
                for (i = 0; i < priv->child_count; i++) {
                        if (self_accused[i])
                                witness[i] += matrix[i][i];
                }
        } else {
                /* In afr-v1 if a file is self-accused and has pending
                 * operations on others then it is similar to 'dirty' in afr-v2.
                 * Consider such cases as witness.
                 */
                for (i = 0; i < priv->child_count; i++) {
                        if (self_accused[i] && pending[i])
                                witness[i] += matrix[i][i];
                }
        }


        /* count the number of dirty fops witnessed */
        for (i = 0; i < priv->child_count; i++)
                witness[i] += dirty[i];

	return 0;
}

void
afr_log_selfheal (uuid_t gfid, xlator_t *this, int ret, char *type,
                  int source, unsigned char *sources,
                  unsigned char *healed_sinks)
{
        char *status = NULL;
        char *sinks_str = NULL;
        char *p = NULL;
        char *sources_str = NULL;
        char *q = NULL;
        afr_private_t *priv = NULL;
        gf_loglevel_t loglevel = GF_LOG_NONE;
        int i = 0;

        priv = this->private;
        sinks_str = alloca0 (priv->child_count * 8);
        p = sinks_str;
        sources_str = alloca0 (priv->child_count * 8);
        q = sources_str;
        for (i = 0; i < priv->child_count; i++) {
                if (healed_sinks[i])
                        p += sprintf (p, "%d ", i);
                if (sources[i]) {
                        if (source == i) {
                                q += sprintf (q, "[%d] ", i);
                        } else {
                                q += sprintf (q, "%d ", i);
                        }
                }
        }

        if (ret < 0) {
                status = "Failed";
                loglevel = GF_LOG_DEBUG;
        } else {
                status = "Completed";
                loglevel = GF_LOG_INFO;
        }

        gf_msg (this->name, loglevel, 0,
                AFR_MSG_SELF_HEAL_INFO, "%s %s selfheal on %s. "
                "sources=%s sinks=%s", status, type, uuid_utoa (gfid),
                sources_str, sinks_str);
}

int
afr_selfheal_discover_cbk (call_frame_t *frame, void *cookie, xlator_t *this,
			   int op_ret, int op_errno, inode_t *inode,
			   struct iatt *buf, dict_t *xdata, struct iatt *parbuf)
{
	afr_local_t *local = NULL;
	int i = -1;
        GF_UNUSED int ret = -1;
	int8_t need_heal = 1;

	local = frame->local;
	i = (long) cookie;

	local->replies[i].valid = 1;
	local->replies[i].op_ret = op_ret;
	local->replies[i].op_errno = op_errno;
	if (buf)
		local->replies[i].poststat = *buf;
	if (parbuf)
		local->replies[i].postparent = *parbuf;
	if (xdata) {
		local->replies[i].xdata = dict_ref (xdata);
                ret = dict_get_int8 (xdata, "link-count", &need_heal);
                local->replies[i].need_heal = need_heal;
        } else {
                local->replies[i].need_heal = need_heal;
        }

	syncbarrier_wake (&local->barrier);

	return 0;
}


inode_t *
afr_selfheal_unlocked_lookup_on (call_frame_t *frame, inode_t *parent,
				 const char *name, struct afr_reply *replies,
				 unsigned char *lookup_on, dict_t *xattr)
{
	loc_t loc = {0, };
	dict_t *xattr_req = NULL;
	afr_local_t *local = NULL;
	afr_private_t *priv = NULL;
	inode_t *inode = NULL;

	local = frame->local;
	priv = frame->this->private;

	xattr_req = dict_new ();
	if (!xattr_req)
		return NULL;

        if (xattr)
                dict_copy (xattr, xattr_req);

	if (afr_xattr_req_prepare (frame->this, xattr_req) != 0) {
		dict_destroy (xattr_req);
		return NULL;
	}

	inode = inode_new (parent->table);
	if (!inode) {
		dict_destroy (xattr_req);
		return NULL;
	}

	loc.parent = inode_ref (parent);
	gf_uuid_copy (loc.pargfid, parent->gfid);
	loc.name = name;
	loc.inode = inode_ref (inode);

	AFR_ONLIST (lookup_on, frame, afr_selfheal_discover_cbk, lookup, &loc,
		    xattr_req);

	afr_replies_copy (replies, local->replies, priv->child_count);

	loc_wipe (&loc);
	dict_unref (xattr_req);

	return inode;
}

int
afr_selfheal_unlocked_discover_on (call_frame_t *frame, inode_t *inode,
				   uuid_t gfid, struct afr_reply *replies,
				   unsigned char *discover_on)
{
	loc_t loc = {0, };
	dict_t *xattr_req = NULL;
	afr_local_t *local = NULL;
	afr_private_t *priv = NULL;

	local = frame->local;
	priv = frame->this->private;

	xattr_req = dict_new ();
	if (!xattr_req)
		return -ENOMEM;

	if (afr_xattr_req_prepare (frame->this, xattr_req) != 0) {
		dict_destroy (xattr_req);
		return -ENOMEM;
	}

	loc.inode = inode_ref (inode);
	gf_uuid_copy (loc.gfid, gfid);

	AFR_ONLIST (discover_on, frame, afr_selfheal_discover_cbk, lookup, &loc,
		    xattr_req);

	afr_replies_copy (replies, local->replies, priv->child_count);

	loc_wipe (&loc);
	dict_unref (xattr_req);

	return 0;
}

int
afr_selfheal_unlocked_discover (call_frame_t *frame, inode_t *inode,
				uuid_t gfid, struct afr_reply *replies)
{
	afr_private_t *priv = NULL;

	priv = frame->this->private;

	return afr_selfheal_unlocked_discover_on (frame, inode, gfid, replies,
						  priv->child_up);
}

unsigned int
afr_success_count (struct afr_reply *replies, unsigned int count)
{
        int     i = 0;
        unsigned int success = 0;

        for (i = 0; i < count; i++)
                if (replies[i].valid && replies[i].op_ret == 0)
                        success++;
        return success;
}

int
afr_selfheal_lock_cbk (call_frame_t *frame, void *cookie, xlator_t *this,
		       int op_ret, int op_errno, dict_t *xdata)
{
	afr_local_t *local = NULL;
	int i = 0;

	local = frame->local;
	i = (long) cookie;

	local->replies[i].valid = 1;
	local->replies[i].op_ret = op_ret;
	local->replies[i].op_errno = op_errno;

	syncbarrier_wake (&local->barrier);

	return 0;
}


int
afr_locked_fill (call_frame_t *frame, xlator_t *this,
                 unsigned char *locked_on)
{
	int i = 0;
	afr_private_t *priv = NULL;
	afr_local_t *local = NULL;
	int count = 0;

	local = frame->local;
	priv = this->private;

	for (i = 0; i < priv->child_count; i++) {
		if (local->replies[i].valid && local->replies[i].op_ret == 0) {
			locked_on[i] = 1;
			count++;
		} else {
			locked_on[i] = 0;
		}
	}

	return count;
}


int
afr_selfheal_tryinodelk (call_frame_t *frame, xlator_t *this, inode_t *inode,
			 char *dom, off_t off, size_t size,
			 unsigned char *locked_on)
{
	loc_t loc = {0,};
	struct gf_flock flock = {0, };

	loc.inode = inode_ref (inode);
	gf_uuid_copy (loc.gfid, inode->gfid);

	flock.l_type = F_WRLCK;
	flock.l_start = off;
	flock.l_len = size;

	AFR_ONALL (frame, afr_selfheal_lock_cbk, inodelk, dom,
		    &loc, F_SETLK, &flock, NULL);

	loc_wipe (&loc);

	return afr_locked_fill (frame, this, locked_on);
}


int
afr_selfheal_inodelk (call_frame_t *frame, xlator_t *this, inode_t *inode,
		      char *dom, off_t off, size_t size,
		      unsigned char *locked_on)
{
	loc_t loc = {0,};
	struct gf_flock flock = {0, };
	afr_local_t *local = NULL;
	int i = 0;
	afr_private_t *priv = NULL;

	priv = this->private;
	local = frame->local;

	loc.inode = inode_ref (inode);
	gf_uuid_copy (loc.gfid, inode->gfid);

	flock.l_type = F_WRLCK;
	flock.l_start = off;
	flock.l_len = size;

	AFR_ONALL (frame, afr_selfheal_lock_cbk, inodelk, dom,
		    &loc, F_SETLK, &flock, NULL);

	for (i = 0; i < priv->child_count; i++) {
		if (local->replies[i].op_ret == -1 &&
		    local->replies[i].op_errno == EAGAIN) {
			afr_locked_fill (frame, this, locked_on);
			afr_selfheal_uninodelk (frame, this, inode, dom, off,
						size, locked_on);

			AFR_SEQ (frame, afr_selfheal_lock_cbk, inodelk, dom,
				 &loc, F_SETLKW, &flock, NULL);
			break;
		}
	}

	loc_wipe (&loc);

	return afr_locked_fill (frame, this, locked_on);
}

static void
afr_get_lock_and_eagain_counts (afr_private_t *priv, struct afr_reply *replies,
                                int *lock_count, int *eagain_count)
{
	int i = 0;

	for (i = 0; i < priv->child_count; i++) {
	        if (!replies[i].valid)
	                continue;
	        if (replies[i].op_ret == 0) {
	                (*lock_count)++;
                } else if (replies[i].op_ret == -1 &&
		         replies[i].op_errno == EAGAIN) {
		        (*eagain_count)++;
                }
	}
}

/*Do blocking locks if number of locks acquired is majority and there were some
 * EAGAINs. Useful for odd-way replication*/
int
afr_selfheal_tie_breaker_inodelk (call_frame_t *frame, xlator_t *this,
                                  inode_t *inode, char *dom, off_t off,
                                  size_t size, unsigned char *locked_on)
{
	loc_t loc = {0,};
	struct gf_flock flock = {0, };
	afr_local_t *local = NULL;
	afr_private_t *priv = NULL;
	int lock_count = 0;
	int eagain_count = 0;

	priv = this->private;
	local = frame->local;

	loc.inode = inode_ref (inode);
	gf_uuid_copy (loc.gfid, inode->gfid);

	flock.l_type = F_WRLCK;
	flock.l_start = off;
	flock.l_len = size;

	AFR_ONALL (frame, afr_selfheal_lock_cbk, inodelk, dom,
		   &loc, F_SETLK, &flock, NULL);

        afr_get_lock_and_eagain_counts (priv, local->replies, &lock_count,
                                        &eagain_count);

	if (lock_count > priv->child_count/2 && eagain_count) {
                afr_locked_fill (frame, this, locked_on);
                afr_selfheal_uninodelk (frame, this, inode, dom, off,
                                        size, locked_on);

                AFR_SEQ (frame, afr_selfheal_lock_cbk, inodelk, dom,
                         &loc, F_SETLKW, &flock, NULL);
        }

	loc_wipe (&loc);

	return afr_locked_fill (frame, this, locked_on);
}

int
afr_selfheal_uninodelk (call_frame_t *frame, xlator_t *this, inode_t *inode,
			char *dom, off_t off, size_t size,
			const unsigned char *locked_on)
{
	loc_t loc = {0,};
	struct gf_flock flock = {0, };


	loc.inode = inode_ref (inode);
	gf_uuid_copy (loc.gfid, inode->gfid);

	flock.l_type = F_UNLCK;
	flock.l_start = off;
	flock.l_len = size;

	AFR_ONLIST (locked_on, frame, afr_selfheal_lock_cbk, inodelk,
		    dom, &loc, F_SETLK, &flock, NULL);

	loc_wipe (&loc);

	return 0;
}


int
afr_selfheal_tryentrylk (call_frame_t *frame, xlator_t *this, inode_t *inode,
			 char *dom, const char *name, unsigned char *locked_on)
{
	loc_t loc = {0,};

	loc.inode = inode_ref (inode);
	gf_uuid_copy (loc.gfid, inode->gfid);

	AFR_ONALL (frame, afr_selfheal_lock_cbk, entrylk, dom,
		   &loc, name, ENTRYLK_LOCK_NB, ENTRYLK_WRLCK, NULL);

	loc_wipe (&loc);

	return afr_locked_fill (frame, this, locked_on);
}


int
afr_selfheal_entrylk (call_frame_t *frame, xlator_t *this, inode_t *inode,
		      char *dom, const char *name, unsigned char *locked_on)
{
	loc_t loc = {0,};
	afr_local_t *local = NULL;
	int i = 0;
	afr_private_t *priv = NULL;

	priv = this->private;
	local = frame->local;

	loc.inode = inode_ref (inode);
	gf_uuid_copy (loc.gfid, inode->gfid);

	AFR_ONALL (frame, afr_selfheal_lock_cbk, entrylk, dom, &loc,
		   name, ENTRYLK_LOCK_NB, ENTRYLK_WRLCK, NULL);

	for (i = 0; i < priv->child_count; i++) {
		if (local->replies[i].op_ret == -1 &&
		    local->replies[i].op_errno == EAGAIN) {
			afr_locked_fill (frame, this, locked_on);
			afr_selfheal_unentrylk (frame, this, inode, dom, name,
						locked_on, NULL);

			AFR_SEQ (frame, afr_selfheal_lock_cbk, entrylk, dom,
				 &loc, name, ENTRYLK_LOCK, ENTRYLK_WRLCK, NULL);
			break;
		}
	}

	loc_wipe (&loc);

	return afr_locked_fill (frame, this, locked_on);
}

int
afr_selfheal_tie_breaker_entrylk (call_frame_t *frame, xlator_t *this,
                                  inode_t *inode, char *dom, const char *name,
                                  unsigned char *locked_on)
{
	loc_t loc = {0,};
	afr_local_t *local = NULL;
	afr_private_t *priv = NULL;
	int lock_count = 0;
	int eagain_count = 0;

	priv = this->private;
	local = frame->local;

	loc.inode = inode_ref (inode);
	gf_uuid_copy (loc.gfid, inode->gfid);

	AFR_ONALL (frame, afr_selfheal_lock_cbk, entrylk, dom, &loc,
		   name, ENTRYLK_LOCK_NB, ENTRYLK_WRLCK, NULL);

        afr_get_lock_and_eagain_counts (priv, local->replies, &lock_count,
                                        &eagain_count);

	if (lock_count > priv->child_count/2 && eagain_count) {
                afr_locked_fill (frame, this, locked_on);
                afr_selfheal_unentrylk (frame, this, inode, dom, name,
                                        locked_on, NULL);

                AFR_SEQ (frame, afr_selfheal_lock_cbk, entrylk, dom,
                         &loc, name, ENTRYLK_LOCK, ENTRYLK_WRLCK, NULL);
	}

	loc_wipe (&loc);

	return afr_locked_fill (frame, this, locked_on);
}


int
afr_selfheal_unentrylk (call_frame_t *frame, xlator_t *this, inode_t *inode,
			char *dom, const char *name, unsigned char *locked_on,
                        dict_t *xdata)
{
	loc_t loc = {0,};

	loc.inode = inode_ref (inode);
	gf_uuid_copy (loc.gfid, inode->gfid);

	AFR_ONLIST (locked_on, frame, afr_selfheal_lock_cbk, entrylk,
		    dom, &loc, name, ENTRYLK_UNLOCK, ENTRYLK_WRLCK, xdata);

	loc_wipe (&loc);

	return 0;
}


gf_boolean_t
afr_is_pending_set (xlator_t *this, dict_t *xdata, int type)
{
	int idx = -1;
	afr_private_t *priv = NULL;
	void *pending_raw = NULL;
	int *pending_int = NULL;
	int i = 0;

	priv = this->private;
	idx = afr_index_for_transaction_type (type);

	if (dict_get_ptr (xdata, AFR_DIRTY, &pending_raw) == 0) {
		if (pending_raw) {
			pending_int = pending_raw;

			if (ntoh32 (pending_int[idx]))
				return _gf_true;
		}
	}

	for (i = 0; i < priv->child_count; i++) {
		if (dict_get_ptr (xdata, priv->pending_key[i],
				  &pending_raw))
			continue;
		if (!pending_raw)
			continue;
		pending_int = pending_raw;

		if (ntoh32 (pending_int[idx]))
			return _gf_true;
	}

	return _gf_false;
}


gf_boolean_t
afr_is_data_set (xlator_t *this, dict_t *xdata)
{
	return afr_is_pending_set (this, xdata, AFR_DATA_TRANSACTION);
}

gf_boolean_t
afr_is_metadata_set (xlator_t *this, dict_t *xdata)
{
	return afr_is_pending_set (this, xdata, AFR_METADATA_TRANSACTION);
}

gf_boolean_t
afr_is_entry_set (xlator_t *this, dict_t *xdata)
{
	return afr_is_pending_set (this, xdata, AFR_ENTRY_TRANSACTION);
}

/*
 * This function inspects the looked up replies (in an unlocked manner)
 * and decides whether a locked verification and possible healing is
 * required or not. It updates the three booleans for each type
 * of healing. If the boolean flag gets set to FALSE, then we are sure
 * no healing is required. If the boolean flag gets set to TRUE then
 * we have to proceed with locked reinspection.
 */

int
afr_selfheal_unlocked_inspect (call_frame_t *frame, xlator_t *this,
			       uuid_t gfid, inode_t **link_inode,
			       gf_boolean_t *data_selfheal,
			       gf_boolean_t *metadata_selfheal,
			       gf_boolean_t *entry_selfheal)
{
	afr_private_t *priv = NULL;
        inode_t *inode = NULL;
	int i = 0;
	int valid_cnt = 0;
	struct iatt first = {0, };
	struct afr_reply *replies = NULL;
	int ret = -1;

	priv = this->private;

        inode = afr_inode_find (this, gfid);
        if (!inode)
                goto out;

	replies = alloca0 (sizeof (*replies) * priv->child_count);

	ret = afr_selfheal_unlocked_discover (frame, inode, gfid, replies);
	if (ret)
                goto out;

	for (i = 0; i < priv->child_count; i++) {
		if (!replies[i].valid)
			continue;
		if (replies[i].op_ret == -1)
			continue;

                /* The data segment of the changelog can be non-zero to indicate
                 * the directory needs a full heal. So the check below ensures
                 * it's not a directory before setting the data_selfheal boolean.
                 */
		if (data_selfheal && !IA_ISDIR (replies[i].poststat.ia_type) &&
                    afr_is_data_set (this, replies[i].xdata))
			*data_selfheal = _gf_true;

		if (metadata_selfheal &&
                    afr_is_metadata_set (this, replies[i].xdata))
			*metadata_selfheal = _gf_true;

		if (priv->did_discovery == _gf_false ||
                    (entry_selfheal &&
                     afr_is_entry_set (this, replies[i].xdata)))
                        *entry_selfheal = _gf_true;

		valid_cnt++;
		if (valid_cnt == 1) {
			first = replies[i].poststat;
			continue;
		}

		if (!IA_EQUAL (first, replies[i].poststat, type)) {
		        gf_msg (this->name, GF_LOG_ERROR, 0,
                                AFR_MSG_SPLIT_BRAIN,
				"TYPE mismatch %d vs %d on %s for gfid:%s",
				(int) first.ia_type,
				(int) replies[i].poststat.ia_type,
				priv->children[i]->name,
				uuid_utoa (replies[i].poststat.ia_gfid));
                        ret = -EIO;
                        goto out;
		}

		if (!IA_EQUAL (first, replies[i].poststat, uid)) {
		        gf_msg_debug (this->name, 0,
				      "UID mismatch "
                                      "%d vs %d on %s for gfid:%s",
				      (int) first.ia_uid,
				      (int) replies[i].poststat.ia_uid,
				      priv->children[i]->name,
				      uuid_utoa (replies[i].poststat.ia_gfid));

                        if (metadata_selfheal)
                                *metadata_selfheal = _gf_true;
		}

		if (!IA_EQUAL (first, replies[i].poststat, gid)) {
		        gf_msg_debug (this->name, 0,
				      "GID mismatch "
                                      "%d vs %d on %s for gfid:%s",
				      (int) first.ia_uid,
				      (int) replies[i].poststat.ia_uid,
				      priv->children[i]->name,
				      uuid_utoa (replies[i].poststat.ia_gfid));

                        if (metadata_selfheal)
                                *metadata_selfheal = _gf_true;
		}

		if (!IA_EQUAL (first, replies[i].poststat, prot)) {
		        gf_msg_debug (this->name, 0,
			              "MODE mismatch "
                                      "%d vs %d on %s for gfid:%s",
				      (int) st_mode_from_ia (first.ia_prot, 0),
				      (int) st_mode_from_ia
                                      (replies[i].poststat.ia_prot, 0),
				      priv->children[i]->name,
				      uuid_utoa (replies[i].poststat.ia_gfid));

                        if (metadata_selfheal)
                                *metadata_selfheal = _gf_true;
		}

		if (IA_ISREG(first.ia_type) &&
		    !IA_EQUAL (first, replies[i].poststat, size)) {
		        gf_msg_debug (this->name, 0,
                                      "SIZE mismatch "
                                      "%lld vs %lld on %s for gfid:%s",
                                      (long long) first.ia_size,
                                      (long long) replies[i].poststat.ia_size,
                                      priv->children[i]->name,
                                      uuid_utoa (replies[i].poststat.ia_gfid));

                        if (data_selfheal)
                                *data_selfheal = _gf_true;
		}
	}

	if (valid_cnt > 0 && link_inode) {
		*link_inode = inode_link (inode, NULL, NULL, &first);
                if (!*link_inode) {
                        ret = -EINVAL;
                        goto out;
                }
        } else if (valid_cnt < 2) {
                ret = afr_check_stale_error (replies, priv);
                goto out;
        }

        ret = 0;
out:
        if (inode)
                inode_unref (inode);
        if (replies)
                afr_replies_wipe (replies, priv->child_count);

	return ret;
}


inode_t *
afr_inode_find (xlator_t *this, uuid_t gfid)
{
	inode_table_t *table = NULL;
	inode_t *inode = NULL;

	table = this->itable;
	if (!table)
		return NULL;

	inode = inode_find (table, gfid);
	if (inode)
		return inode;

	inode = inode_new (table);
	if (!inode)
		return NULL;

	gf_uuid_copy (inode->gfid, gfid);

	return inode;
}


call_frame_t *
afr_frame_create (xlator_t *this)
{
	call_frame_t *frame    = NULL;
	afr_local_t  *local    = NULL;
	int           op_errno = 0;
	pid_t         pid      = GF_CLIENT_PID_SELF_HEALD;

	frame = create_frame (this, this->ctx->pool);
	if (!frame)
		return NULL;

	local = AFR_FRAME_INIT (frame, op_errno);
	if (!local) {
		STACK_DESTROY (frame->root);
		return NULL;
	}

	syncopctx_setfspid (&pid);

	frame->root->pid = pid;

	afr_set_lk_owner (frame, this, frame->root);

	return frame;
}

int
afr_selfheal_newentry_mark (call_frame_t *frame, xlator_t *this, inode_t *inode,
			    int source, struct afr_reply *replies,
			    unsigned char *sources, unsigned char *newentry)
{
	int ret = 0;
	int i = 0;
    int source_count = 0;
	afr_private_t *priv = NULL;
	dict_t *xattr = NULL;
	int **changelog = NULL;

	priv = this->private;

	gf_uuid_copy (inode->gfid, replies[source].poststat.ia_gfid);

	xattr = dict_new();
	if (!xattr)
		return -ENOMEM;

        changelog = afr_mark_pending_changelog (priv, newentry, xattr,
                                            replies[source].poststat.ia_type);

        if (!changelog) {
                ret = -ENOMEM;
                goto out;
        }

<<<<<<< HEAD
        /* Pre-compute how many sources we have, if we made it in here
         * without any sources defined, we are doing a conservative
         * merge
         */
        for (i = 0; i < priv->child_count; i++) {
                if (sources[i]) {
                        source_count++;
                }
        }

        for (i = 0; i < priv->child_count; i++) {
                /* If there are no sources we are doing a conservative
                 * merge.  In such a case ensure we mark the changelog
                 * on all replicas.
                 */
                if (!sources[i] && source_count) {
                        continue;
                }
                afr_selfheal_post_op (frame, this, inode, i, xattr, NULL);
            }
=======
	for (i = 0; i < priv->child_count; i++) {
		if (!sources[i])
			continue;
		ret |= afr_selfheal_post_op (frame, this, inode, i, xattr,
                                             NULL);
	}
>>>>>>> 68d5c0ef
out:
        if (changelog)
                afr_matrix_cleanup (changelog, priv->child_count);
        if (xattr)
                dict_unref (xattr);
	return ret;
}

int
afr_selfheal_do (call_frame_t *frame, xlator_t *this, uuid_t gfid)
{
	int           ret               = -1;
        int           entry_ret         = 1;
        int           metadata_ret      = 1;
        int           data_ret          = 1;
        int           or_ret            = 0;
        inode_t      *inode             = NULL;
	gf_boolean_t  data_selfheal     = _gf_false;
	gf_boolean_t  metadata_selfheal = _gf_false;
	gf_boolean_t  entry_selfheal    = _gf_false;
        afr_private_t *priv            = NULL;
        gf_boolean_t dataheal_enabled   = _gf_false;

        priv = this->private;

        ret = gf_string2boolean (priv->data_self_heal, &dataheal_enabled);
        if (ret)
                goto out;

	ret = afr_selfheal_unlocked_inspect (frame, this, gfid, &inode,
					     &data_selfheal,
					     &metadata_selfheal,
					     &entry_selfheal);
	if (ret)
		goto out;

        if (!(data_selfheal || metadata_selfheal || entry_selfheal)) {
                ret = 2;
                goto out;
        }

	if (data_selfheal && dataheal_enabled)
                data_ret = afr_selfheal_data (frame, this, inode);

	if (metadata_selfheal && priv->metadata_self_heal)
                metadata_ret = afr_selfheal_metadata (frame, this, inode);

	if (entry_selfheal && priv->entry_self_heal)
                entry_ret = afr_selfheal_entry (frame, this, inode);

        or_ret = (data_ret | metadata_ret | entry_ret);

        if (data_ret == -EIO || metadata_ret == -EIO || entry_ret == -EIO)
                ret = -EIO;
        else if (data_ret == 1 && metadata_ret == 1 && entry_ret == 1)
                ret = 1;
        else if (or_ret < 0)
                ret = or_ret;
        else
                ret = 0;

out:
        if (inode)
                inode_unref (inode);
        return ret;
}
/*
 * This is the entry point for healing a given GFID. The return values for this
 * function are as follows:
 * '0' if the self-heal is successful
 * '1' if the afr-xattrs are non-zero (due to on-going IO) and no heal is needed
 * '2' if the afr-xattrs are all-zero and no heal is needed
 * $errno if the heal on the gfid failed.
 */

int
afr_selfheal (xlator_t *this, uuid_t gfid)
{
        int           ret   = -1;
	call_frame_t *frame = NULL;
        afr_local_t *local = NULL;

	frame = afr_frame_create (this);
	if (!frame)
		return ret;

        local = frame->local;
        local->xdata_req = dict_new();

        ret = afr_selfheal_do (frame, this, gfid);

	if (frame)
		AFR_STACK_DESTROY (frame);

	return ret;
}

afr_local_t*
__afr_dequeue_heals (afr_private_t *priv)
{
        afr_local_t *local = NULL;

        if (list_empty (&priv->heal_waiting))
                goto none;
        if ((priv->background_self_heal_count > 0) &&
            (priv->healers >= priv->background_self_heal_count))
                goto none;

        local = list_entry (priv->heal_waiting.next, afr_local_t, healer);
        priv->heal_waiters--;
        GF_ASSERT (priv->heal_waiters >= 0);
        list_del_init(&local->healer);
        list_add(&local->healer, &priv->healing);
        priv->healers++;
        return local;
none:
        gf_msg_debug (THIS->name, 0, "Nothing dequeued. "
                      "Num healers: %d, Num Waiters: %d",
                      priv->healers, priv->heal_waiters);
        return NULL;
}

int
afr_refresh_selfheal_wrap (void *opaque)
{
        call_frame_t *heal_frame = opaque;
        afr_local_t *local = heal_frame->local;
        int ret = 0;

        ret = afr_selfheal (heal_frame->this, local->refreshinode->gfid);
        return ret;
}

int
afr_refresh_heal_done (int ret, call_frame_t *frame, void *opaque)
{
        call_frame_t *heal_frame = opaque;
        xlator_t *this = heal_frame->this;
        afr_private_t *priv = this->private;
        afr_local_t *local = heal_frame->local;

        LOCK (&priv->lock);
        {
                list_del_init(&local->healer);
                priv->healers--;
                GF_ASSERT (priv->healers >= 0);
                local = __afr_dequeue_heals (priv);
        }
        UNLOCK (&priv->lock);

        if (heal_frame)
                AFR_STACK_DESTROY (heal_frame);

        if (local)
                afr_heal_synctask (this, local);
        return 0;

}

void
afr_heal_synctask (xlator_t *this, afr_local_t *local)
{
        int ret = 0;
        call_frame_t *heal_frame = NULL;

        heal_frame = local->heal_frame;
        ret = synctask_new (this->ctx->env, afr_refresh_selfheal_wrap,
                            afr_refresh_heal_done, heal_frame, heal_frame);
        if (ret < 0)
                /* Heal not launched. Will be queued when the next inode
                 * refresh happens and shd hasn't healed it yet. */
                afr_refresh_heal_done (ret, heal_frame, heal_frame);
}

gf_boolean_t
afr_throttled_selfheal (call_frame_t *frame, xlator_t *this)
{
        gf_boolean_t can_heal = _gf_true;
        afr_private_t *priv = this->private;
        afr_local_t *local = frame->local;

        LOCK (&priv->lock);
        {
                if ((priv->background_self_heal_count > 0) &&
                    (priv->heal_wait_qlen + priv->background_self_heal_count) >
                    (priv->heal_waiters + priv->healers)) {
                        list_add_tail(&local->healer, &priv->heal_waiting);
                        priv->heal_waiters++;
                        local = __afr_dequeue_heals (priv);
                } else {
                        can_heal = _gf_false;
                }
        }
        UNLOCK (&priv->lock);

        if (can_heal) {
                if (local)
                        afr_heal_synctask (this, local);
                else
                        gf_msg_debug (this->name, 0, "Max number of heals are "
                                      "pending, background self-heal rejected.");
        }

        return can_heal;
}

int
afr_choose_source_by_policy (afr_private_t *priv, unsigned char *sources,
                             afr_transaction_type type)
{
        int source = -1;
        int i      = 0;

        /* Give preference to local child to save on bandwidth */
        for (i = 0; i < priv->child_count; i++) {
                if (priv->local[i] && sources[i]) {
                        if ((type == AFR_DATA_TRANSACTION) &&
                            AFR_IS_ARBITER_BRICK (priv, i))
                                continue;

                        source = i;
                        goto out;
                }
        }

        for (i = 0; i < priv->child_count; i++) {
                if (sources[i]) {
                        source = i;
                        goto out;
                }
        }
out:
        return source;
}<|MERGE_RESOLUTION|>--- conflicted
+++ resolved
@@ -1993,7 +1993,6 @@
                 goto out;
         }
 
-<<<<<<< HEAD
         /* Pre-compute how many sources we have, if we made it in here
          * without any sources defined, we are doing a conservative
          * merge
@@ -2012,16 +2011,9 @@
                 if (!sources[i] && source_count) {
                         continue;
                 }
-                afr_selfheal_post_op (frame, this, inode, i, xattr, NULL);
+                ret |= afr_selfheal_post_op (frame, this, inode, i, xattr,
+                                             NULL);
             }
-=======
-	for (i = 0; i < priv->child_count; i++) {
-		if (!sources[i])
-			continue;
-		ret |= afr_selfheal_post_op (frame, this, inode, i, xattr,
-                                             NULL);
-	}
->>>>>>> 68d5c0ef
 out:
         if (changelog)
                 afr_matrix_cleanup (changelog, priv->child_count);
