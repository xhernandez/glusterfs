--- conflicted
+++ resolved
@@ -1903,20 +1903,14 @@
 
         switch (event) {
         case RPC_CLNT_DISCONNECT:
-<<<<<<< HEAD
                 ctx->cmd_args.connect_attempts++;
 
                 gf_log ("glusterfsd-mgmt", GF_LOG_ERROR,
-                        "Connect attempt with remote-host: %s (%u/%d)",
+                        "Connect attempt with remote-host: %s (%s) (%u/%d)",
                                 ctx->cmd_args.volfile_server,
+                                strerror (errno),
                                 ctx->cmd_args.connect_attempts,
                                 ctx->cmd_args.max_connect_attempts);
-
-=======
-                GF_LOG_OCCASIONALLY (log_ctr1, "glusterfsd-mgmt", GF_LOG_ERROR,
-                        "failed to connect with remote-host: %s (%s)",
-                        ctx->cmd_args.volfile_server, strerror (errno));
->>>>>>> cb8bc339
                 if (!rpc->disabled) {
                         /*
                          * Check if dnscache is exhausted for current server
